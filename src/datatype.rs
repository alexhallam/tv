--- conflicted
+++ resolved
@@ -111,13 +111,9 @@
             let len = string.chars().count();
             if len > width {
                 let (rv, _) = string.unicode_truncate(width - 1);
-<<<<<<< HEAD
-                [rv.to_string(), ellipsis.to_string()].join(" ")
-=======
                 let spacer: &str = &" ";
                 let string_and_ellipses = [rv.to_string(), ellipsis.to_string()].join("");
                 [string_and_ellipses, spacer.to_string()].join("")
->>>>>>> 08f532c3
             } else {
                 let add_space = width - len + 1;
                 let borrowed_string: &str = &" ".repeat(add_space);
