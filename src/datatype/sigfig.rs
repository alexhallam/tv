--- conflicted
+++ resolved
@@ -678,8 +678,8 @@
         assert_eq!(list.dec, test_dec[i]);
         assert_eq!(list.final_string, test_final_string[i]);
     }
-<<<<<<< HEAD
-}
+}
+
 #[test]
 fn test_bug75() {
     // the `rhs` break on this test. This is intentional
@@ -721,6 +721,4 @@
         assert_eq!(list.dec, test_dec[i]);
         assert_eq!(list.final_string, test_final_string[i]);
     }
-=======
->>>>>>> b8870590
-}+}
