--- conflicted
+++ resolved
@@ -97,18 +97,11 @@
           os: ubuntu-18.04
           rust: nightly-x86_64-gnu
           target: x86_64-pc-windows-gnu
-<<<<<<< HEAD
-        # - build: win32-msvc
-        #   os: ubuntu-18.04
-        #   rust: nightly
-        #   target: i686-pc-windows-msvc
-=======
+
         - build: win32-msvc
           os: windows-2019
           rust: nightly
           target: i686-pc-windows-msvc
->>>>>>> e996be51
-
     steps:
     - name: Checkout repository
       uses: actions/checkout@v2
